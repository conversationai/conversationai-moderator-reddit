# Copyright 2018 Google LLC
#
# Licensed under the Apache License, Version 2.0 (the "License");
# you may not use this file except in compliance with the License.
# You may obtain a copy of the License at
#
#     http://www.apache.org/licenses/LICENSE-2.0
#
# Unless required by applicable law or agreed to in writing, software
# distributed under the License is distributed on an "AS IS" BASIS,
# WITHOUT WARRANTIES OR CONDITIONS OF ANY KIND, either express or implied.
# See the License for the specific language governing permissions and
# limitations under the License.

"""A reddit bot which uses the Perpsective API to help moderate subreddits."""

from __future__ import absolute_import
from __future__ import division
from __future__ import print_function

import argparse
from collections import defaultdict
from datetime import datetime
import os
import json
import praw

import config
from creds import creds
import perspective_client
from perspective_rule import REPORT_ACTION, NOOP_ACTION
from log_subreddit_comments import (
<<<<<<< HEAD
    append_record, comment_stream, comment_url, create_comment_output_record,
    now_timestamp
=======
    append_record, comment_url, create_comment_output_record, now_timestamp
>>>>>>> d921a996
)


# TODO(nthain): support automated language detection.
LANGUAGE = 'en'

MODEL_SCORE_OUTPUT_PREFIX = 'score:'
RULE_OUTCOME_OUTPUT_PREFIX = 'rule:'
UNTRIGGERED_RULE_OUTPUT_VALUE = 'rule-not-triggered'

FILENAME_OUTPUT_PREFIX = 'modsubreddit_comments'


def remove_quotes(text):
  """Removes lines that begin with '>', indicating a Reddit quote."""
  lines = text.split('\n')
  nonquote_lines = [l for l in lines if not l.startswith('>')]
  text_with_no_quotes = '\n'.join(nonquote_lines).strip()
  return text_with_no_quotes or text


def bot_is_mod(reddit, subreddit):
  try:
    mods = subreddit.moderator()
    return reddit.user.me() in mods
  except Exception:
    return False


def apply_action(action_name, comment, rules):
  all_reasons = ', '.join(r.rule_description for r in rules)
  # Reddit API requires report reasons to be max 100 characters
  if len(all_reasons) > 100:
    all_reasons = all_reasons[:97] + '...'

  if action_name == REPORT_ACTION:
    print('Reporting: %s' % all_reasons)
    comment.report(all_reasons)
  elif action_name == NOOP_ACTION:
    print('no-op: taking no action')
  else:
    raise ValueError('Action "%s" not yet implemented.' % self.action_name)


def print_actions(i, comment, action_dict):
  print('----------')
  print('Comment #%s: ' % i)
  print(comment.body.encode('utf-8'))
  print('URL: ', comment_url(comment))
  print('Subreddit: %s' % comment.subreddit)
  print('Actions:')
  for action, rules in action_dict.iteritems():
    for rule in rules:
      print('  %s: %s: %s' % (action, rule.name, rule.rule_description))


def create_rule_outcomes_map(action_dict, all_rules):
  """Build map from each rule's name to which action was triggered, if any."""
  rule_outcomes = {}
  # action_dict contains the rules that were triggered.
  for action, rules in action_dict.iteritems():
    for rule in rules:
      rule_outcomes[rule.name] = action
  # Add all untriggered rules.
  for rule in all_rules:
    if rule.name not in rule_outcomes:
      rule_outcomes[rule.name] = UNTRIGGERED_RULE_OUTPUT_VALUE
  return rule_outcomes


def create_mod_comment_output_record(
    comment, comment_for_scoring, scores, action_dict, all_rules):
  record = create_comment_output_record(comment)

  if comment.body != comment_for_scoring:
    record['scored_comment_text'] = comment_for_scoring
  rule_outcomes = create_rule_outcomes_map(action_dict, all_rules)
  record.update({RULE_OUTCOME_OUTPUT_PREFIX + rule: outcome
                 for rule, outcome in rule_outcomes.iteritems()})
  record.update({MODEL_SCORE_OUTPUT_PREFIX + model: score
                 for model, score in scores.iteritems()})
  return record


def score_comment(comment,
                  perspective,
                  api_models,
                  ensembles,
                  should_remove_quotes):
  initial_comment = comment.body
  comment_for_scoring = (remove_quotes(initial_comment)
                          if should_remove_quotes else initial_comment)
  if len(comment_for_scoring) > 20000:
    print('Comment too long, skipping...')
    return None, None
  scores = perspective.score_text(comment_for_scoring, api_models,
                                  language=LANGUAGE)
  for e in ensembles:
    scores[e.name] = e.predict_one(scores)

  return comment_for_scoring, scores


def check_rules(comment, rules, scores):
  """Returns mapping from actions to triggered rules."""
  action_dict = defaultdict(list)
  for rule in rules:
    if rule.check_model_rules(scores, comment):
      action_dict[rule.action_name].append(rule)
  return action_dict


def score_subreddit(creds_dict,
                    subreddit_name,
                    rules,
                    api_models,
                    ensembles,
                    should_remove_quotes,
                    output_dir=None):
  """Score subreddit commments via Perspective API and apply moderation rules.

  Args:
    creds_dict: (dict) A dictionary of API credentials for Perspective and
                Reddit.
    subreddit_name: (str) The name of the subreddit to stream.
    rules: (list) A list of rules to apply to each comment.
    api_models: (list) A list of models that the API must call to apply rules.
    ensembles: (list) A list of ensemble models based on the API models to
      additionally score each comment with.
    should_remove_quotes: (bool) Whether to remove Reddit quotes before scoring.
    output_dir: (str, optional) If supplied, all comments and scores will be
                 written to this directory.
  """

  reddit = praw.Reddit(client_id=creds_dict['reddit_client_id'],
                       client_secret=creds_dict['reddit_client_secret'],
                       user_agent=creds_dict['reddit_user_agent'],
                       username=creds_dict['reddit_username'],
                       password=creds_dict['reddit_password'])
  subreddit = reddit.subreddit(subreddit_name)
  initial_mod_permissions = bot_is_mod(reddit, subreddit)
  recent_mod_permissions = initial_mod_permissions

  if initial_mod_permissions:
    print('Bot is moderator of subreddit.')
    print('Moderation actions will be applied.')
  else:
    print('Bot is not moderator of subreddit.')
    print('Moderation actions will not be applied.')

  perspective = perspective_client.PerspectiveClient(
    creds_dict['perspective_api_key'])

  output_path = None
  if output_dir:
    output_path = os.path.join(
        output_dir,
        '{}_{}_{}.json'.format(FILENAME_OUTPUT_PREFIX, subreddit_name,
                               now_timestamp()))

  for i, comment in enumerate(comment_stream(subreddit.stream)):
    try:
      if i % 100 == 0 and i > 0:
        print(i)
        # Check if still has mod permissions every 100 comments
        recent_mod_permissions = bot_is_mod(reddit, subreddit)

      # Score current comment with perspective models
      comment_for_scoring, scores = score_comment(comment,
                                                  perspective,
                                                  api_models,
                                                  ensembles,
                                                  should_remove_quotes)
      if scores is None:
        continue

      # Check which rules should be applied
      action_dict = check_rules(comment, rules, scores)
      if action_dict:
        print_actions(i, comment, action_dict)

      # Apply actions from triggered rules
      if recent_mod_permissions and initial_mod_permissions:
        for action, triggered_rules in action_dict.iteritems():
          apply_action(action, comment, triggered_rules)

      # Maybe write comment scores to file
      if output_path:
        output_record = create_mod_comment_output_record(
            comment, comment_for_scoring, scores, action_dict, rules)
        append_record(output_path, output_record)
    except Exception as e:
      print('Skipping comment due to exception: %s' % e)


def _main():
  parser = argparse.ArgumentParser(
      'A bot to moderate a subreddit with the Perspective API.')
  parser.add_argument('subreddit', help='subreddit to moderate')
  parser.add_argument('-config_file', help='config file with moderation rules',
                      default='config.yaml')
  parser.add_argument('-remove_quotes', help='remove quotes when scoring text',
                      default=True)
  parser.add_argument('-output_dir',
                      help='if set, comment scores are saved to this directory',
                      default=None)

  args = parser.parse_args()

  rules, api_models, ensembles = config.parse_config(args.config_file)
  score_subreddit(creds, args.subreddit, rules, api_models, ensembles,
                  args.remove_quotes, args.output_dir)


if __name__ == '__main__':
  _main()<|MERGE_RESOLUTION|>--- conflicted
+++ resolved
@@ -30,12 +30,8 @@
 import perspective_client
 from perspective_rule import REPORT_ACTION, NOOP_ACTION
 from log_subreddit_comments import (
-<<<<<<< HEAD
     append_record, comment_stream, comment_url, create_comment_output_record,
     now_timestamp
-=======
-    append_record, comment_url, create_comment_output_record, now_timestamp
->>>>>>> d921a996
 )
 
 
