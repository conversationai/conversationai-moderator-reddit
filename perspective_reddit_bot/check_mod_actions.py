# Copyright 2018 Google LLC
#
# Licensed under the Apache License, Version 2.0 (the "License");
# you may not use this file except in compliance with the License.
# You may obtain a copy of the License at
#
#     http://www.apache.org/licenses/LICENSE-2.0
#
# Unless required by applicable law or agreed to in writing, software
# distributed under the License is distributed on an "AS IS" BASIS,
# WITHOUT WARRANTIES OR CONDITIONS OF ANY KIND, either express or implied.
# See the License for the specific language governing permissions and
# limitations under the License.

"""A reddit bot to detect which actions subreddit moderators actually took."""

from __future__ import absolute_import
from __future__ import division
from __future__ import print_function

import argparse
from datetime import datetime, timedelta
import json
import os
import praw
import time
import sys

from creds import creds
import log_subreddit_comments
import moderate_subreddit



APPROVED_COL = 'approved'
REMOVED_COL = 'removed'
DELETED_COL = 'deleted'

FILENAME_OUTPUT_PREFIX = 'modactions'


def write_moderator_actions(reddit,
                            record,
                            id_key,
                            timestamp_key,
                            output_path,
                            hours_to_wait,
                            has_mod_creds):
  bot_scored_time = datetime.strptime(record[timestamp_key], '%Y%m%d_%H%M%S')
  time_to_check = bot_scored_time + timedelta(hours=hours_to_wait)
  wait_until(time_to_check)
<<<<<<< HEAD

  record['action_checked_utc'] = now_timestamp()
  status_fields = fetch_reddit_comment_status(reddit, record[id_key],
                                              has_mod_creds)
  if status_fields is not None:
    record.update(status_fields)

  append_record(output_path, record)
=======
  approved_removed = check_approved_removed(reddit, record[id_key])
  if approved_removed:
    record[APPROVED_COL], record[REMOVED_COL] = approved_removed
  else:
    record[APPROVED_COL] = None
    record[REMOVED_COL] = None
  record['action_checked_utc'] = log_subreddit_comments.now_timestamp()
  log_subreddit_comments.append_record(output_path, record)
>>>>>>> 2ad80e29


def fetch_reddit_comment_status(reddit, comment_id, has_mod_creds):
  try:
    comment = reddit.comment(comment_id)
    return get_comment_status(comment, has_mod_creds)
  except Exception as e:
    print('\nFailed to check comment status due to exception:', e)
    if has_mod_creds:
      print('(Maybe missing moderator credentials?)')
    return None


# TODO: This is a bit hairy, and I'm not confident it's fully correct. Need to
# do more extensive, careful testing for comments that are
# approved-by-moderator, removed-by-moderator, and deleted-by-user when the bot
# user has mod privileges and when it doesn't have mod privileges.
def get_comment_status(comment, has_mod_creds):
  status = {
      DELETED_COL: comment.author is None and comment.body == '[deleted]'
  }
  if has_mod_creds:
    status[APPROVED_COL] = comment.approved
    status[REMOVED_COL] = comment.removed
  else:
    status[REMOVED_COL] = (comment.author is None
                           and comment.body == '[removed]')
  return status


def wait_until(time_to_proceed):
  """Waits until the current utc datetime is past time_to_proceed"""
  now = datetime.utcnow()
  if now < time_to_proceed:
    time_to_wait = (time_to_proceed - now).seconds
    print('\nWaiting %.1f seconds...' % time_to_wait)
    time.sleep(time_to_wait)


def drop_prefix(s, pre):
  if s.startswith(pre):
    return s[len(pre):]
  return None


# Try to return an output filename based on input filename.
def get_output_filename_from_input(in_file):
  dirname = os.path.dirname(in_file)
  basename = os.path.basename(in_file)

  bare_basename = drop_prefix(
      basename, log_subreddit_comments.FILENAME_OUTPUT_PREFIX)
  if bare_basename is None:
    bare_basename = drop_prefix(
        basename, moderate_subreddit.FILENAME_OUTPUT_PREFIX)
  if bare_basename is None:
    raise ValueError(
        'Failed to figure out an output path. Specify -output_path explicitly.')
  out_path = os.path.join(
      dirname, '{}{}'.format(FILENAME_OUTPUT_PREFIX, bare_basename))
  print('Auto-generated output path:', out_path)
  return out_path


def _main():
  parser = argparse.ArgumentParser(
      'Reads the output of moderate_subreddit.py or log_subreddit_comments.py'
      ' and adds actions taken by human moderators.')
  parser.add_argument('-input_path', help='json file with reddit comment ids',
                      required=True)
  parser.add_argument('-output_path', help='path to write output file')
  parser.add_argument('-id_key', help='json key containing reddit comment id',
                      default='comment_id')
  parser.add_argument('-mod_creds',
                      help=('whether the bot has mod credentials. if set,'
                            ' the output contains "approved", "removed", and'
                            ' "deleted" fields.'),
                      dest='has_mod_creds',
                      action='store_true')
  parser.add_argument('-no_mod_creds',
                      help=('the bot does not have mod credentials. the output'
                            ' only contains "removed" and "deleted" fields,'),
                      dest='has_mod_creds',
                      action='store_false')
  parser.add_argument('-timestamp_key', help='json key containing timestamp'
                      'that moderation bot saw comment',
                      default='bot_scored_utc')
  parser.add_argument('-hours_to_wait',
                      help='the number of hours to wait to allow moderators to'
                      ' respond to bot',
                      type=float,
                      default=12)
  parser.add_argument('-stop_at_eof',
                      help='if set, stops the process once the end of file is '
                      'hit instead of waiting for new comments to be written',
                      action='store_true')
  parser.set_defaults(has_mod_creds=None)
  args = parser.parse_args()
  if args.has_mod_creds is None:
    raise ValueError('must explicitly use either -mod_creds or -no_mod_creds!')

  output_path = (args.output_path
                 or get_output_filename_from_input(args.input_path))
  if os.path.exists(output_path):
    raise ValueError(
        'Auto-generated output filename exists already: {}'.format(output_path))

  reddit = praw.Reddit(client_id=creds['reddit_client_id'],
                       client_secret=creds['reddit_client_secret'],
                       user_agent=creds['reddit_user_agent'],
                       username=creds['reddit_username'],
                       password=creds['reddit_password'])

  with open(args.input_path) as f:
    # Loops through the file and waits at EOF for new data to be written.
    while True:
      where = f.tell()
      line = f.readline()
      print('.', end='')
      sys.stdout.flush()
      if line:
        write_moderator_actions(reddit,
                                json.loads(line),
                                args.id_key,
                                args.timestamp_key,
<<<<<<< HEAD
                                args.output_path,
                                args.hours_to_wait,
                                args.has_mod_creds)
=======
                                output_path,
                                args.hours_to_wait)
>>>>>>> 2ad80e29
      elif args.stop_at_eof:
        return
      else:
        print('\nReached EOF. Waiting for new data...')
        time.sleep(args.hours_to_wait * 3600)
        f.seek(where)


if __name__ == '__main__':
  _main()<|MERGE_RESOLUTION|>--- conflicted
+++ resolved
@@ -49,25 +49,14 @@
   bot_scored_time = datetime.strptime(record[timestamp_key], '%Y%m%d_%H%M%S')
   time_to_check = bot_scored_time + timedelta(hours=hours_to_wait)
   wait_until(time_to_check)
-<<<<<<< HEAD
 
-  record['action_checked_utc'] = now_timestamp()
+  record['action_checked_utc'] = log_subreddit_comments.now_timestamp()
   status_fields = fetch_reddit_comment_status(reddit, record[id_key],
                                               has_mod_creds)
   if status_fields is not None:
     record.update(status_fields)
 
-  append_record(output_path, record)
-=======
-  approved_removed = check_approved_removed(reddit, record[id_key])
-  if approved_removed:
-    record[APPROVED_COL], record[REMOVED_COL] = approved_removed
-  else:
-    record[APPROVED_COL] = None
-    record[REMOVED_COL] = None
-  record['action_checked_utc'] = log_subreddit_comments.now_timestamp()
   log_subreddit_comments.append_record(output_path, record)
->>>>>>> 2ad80e29
 
 
 def fetch_reddit_comment_status(reddit, comment_id, has_mod_creds):
@@ -193,14 +182,9 @@
                                 json.loads(line),
                                 args.id_key,
                                 args.timestamp_key,
-<<<<<<< HEAD
-                                args.output_path,
+                                output_path,
                                 args.hours_to_wait,
                                 args.has_mod_creds)
-=======
-                                output_path,
-                                args.hours_to_wait)
->>>>>>> 2ad80e29
       elif args.stop_at_eof:
         return
       else:
